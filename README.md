--- conflicted
+++ resolved
@@ -103,13 +103,9 @@
 
 Similar to query endpoint, for metadata endpoints `/api/v1/series`, `/api/v1/labels`, `/api/v1/label/<name>/values` the proxy injects the specified label all the provided `match[]` selectors.
 
-<<<<<<< HEAD
-NOTE: When the `/api/v1/labels` and `/api/v1/label/<name>/values` endpoints were added to `prom-label-proxy`, the Prometheus and Thanos endpoints didn't support the `match[]` parameter hence the `prom-label-proxy` labels endpoints are disabled by default. Use the `-enable-label-apis` flag to enable with care. Ensure that the upstream endpoints support label selectors (Prometheus >= [2.24.0](https://github.com/prometheus/prometheus/releases/tag/v2.24.0), Thanos >= [v0.18.0](https://github.com/thanos-io/thanos/releases/tag/v0.18.0)).
-=======
 NOTE: When the `/api/v1/labels` and `/api/v1/label/<name>/values` endpoints were added to `prom-label-proxy`, the Prometheus and Thanos endpoints didn't support the `match[]` parameter hence the `prom-label-proxy` labels endpoints are disabled by default. Use the `-enable-label-apis` flag to enable with care. Ensure that the upstream endpoints support label selectors:
 * Prometheus >= [2.24.0](https://github.com/prometheus/prometheus/releases/tag/v2.24.0)
 * Thanos >= [v0.18.0](https://github.com/thanos-io/thanos/releases/tag/v0.18.0) at least, >= [0.23.0](https://github.com/thanos-io/thanos/releases/tag/v0.23.0) recommended for better performances.
->>>>>>> 0aecbf14
 
 ### Rules endpoint
 
